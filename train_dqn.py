--- conflicted
+++ resolved
@@ -1,194 +1,3 @@
-<<<<<<< HEAD
-from argparse import ArgumentParser
-from pathlib import Path
-import random, datetime, csv
-import numpy as np
-import torch
-import matplotlib.pyplot as plt
-from tqdm import trange, tqdm
-
-# ---------------------------------------------------------------------- #
-#  Project imports
-# ---------------------------------------------------------------------- #
-try:
-    from world.enviroment_final import ContinuousEnvironment, COLLISION_PEN
-except ModuleNotFoundError:
-    import sys
-    sys.path.append(str(Path(__file__).resolve().parents[1]))
-    from world.enviroment_final import ContinuousEnvironment
-
-from agents.dqn_final import DQNAgent
-
-# ---------------------------------------------------------------------- #
-def parse_args() -> ArgumentParser:
-    p = ArgumentParser("DQN on Restaurant Environment")
-    p.add_argument("--restaurant", type=Path,
-                   default=Path("grid_configs/my_first_restaurant.npz"))
-    p.add_argument("--episodes", type=int, default=100)
-    p.add_argument("--seed", type=int, default=42)
-    p.add_argument("--no_gui", action="store_true")
-    p.add_argument("--load_model", type=Path)
-    p.add_argument("--demo", action="store_true")
-    return p.parse_args()
-
-# ---------------------------------------------------------------------- #
-def main() -> None:
-    args = parse_args()
-
-    # ------------------------------------------------------------------ #
-    #  Reproducibility
-    # ------------------------------------------------------------------ #
-    random.seed(args.seed)
-    np.random.seed(args.seed)
-    torch.manual_seed(args.seed)
-    if torch.cuda.is_available():
-        torch.cuda.manual_seed_all(args.seed)
-
-    # ------------------------------------------------------------------ #
-    #  Environment
-    # ------------------------------------------------------------------ #
-    env = ContinuousEnvironment(
-        space_file=args.restaurant,
-        enable_gui=not args.no_gui,
-        seed=args.seed,
-    )
-
-    device = torch.device("cuda" if torch.cuda.is_available() else "cpu")
-    print(f"Using device: {device}")
-
-    # ------------------------------------------------------------------ #
-    #  Agent
-    # ------------------------------------------------------------------ #
-    agent = DQNAgent(
-        state_size      = env.state_size,
-        action_size     = env.action_size,
-        map_width  = env.width,
-        map_height = env.height,
-        num_tables      = len(env.tables),        
-        target_update_freq = 1000,
-        gamma           = 0.99,
-        batch_size      = 128,
-        epsilon_start   = 1.0,
-        epsilon_end     = 0.05,
-        epsilon_decay   = 0.995,
-        buffer_size     = 100_000,
-        learning_rate   = 1e-4,
-        device          = device,
-        seed            = args.seed,
-    )
-
-    if args.load_model:
-        agent.load(args.load_model)
-    if args.demo:
-        agent.epsilon = 0.0
-
-    # ------------------------------------------------------------------ #
-    #  CSV logger
-    # ------------------------------------------------------------------ #
-    run_id  = datetime.datetime.now().strftime("%Y%m%d_%H%M%S")     
-    log_path = Path(f"training_log_{run_id}.csv")
-    csv_f = log_path.open("a", newline="")
-    csv_w = csv.writer(csv_f)
-    if csv_f.tell() == 0:     
-        csv_w.writerow([
-            "episode", "timestamp",
-            "reward", "length", "success",
-            "epsilon", "loss", "buffer_size",
-            "avg_q", "collisions"
-        ])
-
-    # ------------------------------------------------------------------ #
-    #  Training hyper-parameters
-    # ------------------------------------------------------------------ #
-    MAX_STEPS_LONG, MAX_STEPS_SHORT = 4000, 1000
-    LOG_EVERY = 20                               
-
-    rewards, lengths, succ_flags = [], [], []
-    obs = env.reset()
-
-    with trange(args.episodes, desc="Episodes") as pbar:
-        for ep in pbar:
-            max_steps = MAX_STEPS_LONG if ep < 40 else MAX_STEPS_SHORT
-            ep_r, ep_len, done = 0.0, 0, False
-            deliveries_before = env.deliveries_done
-            collisions = 0
-
-            while not done:
-                action = agent.action(obs)
-                nxt, r, done, info = env.step(action)
-                if info.get("collision"):
-                    collisions += 1
-                agent.observe(obs, action, r, nxt, done)
-
-                obs, ep_r, ep_len = nxt, ep_r + r, ep_len + 1
-                if ep_len >= max_steps:
-                    done = True
-                    
-            if agent.epsilon > agent.epsilon_end:
-                agent.epsilon *= agent.epsilon_decay
-
-            # ---------- episode end stats ----------
-            rewards.append(ep_r)
-            lengths.append(ep_len)
-            success = int(env.deliveries_done > deliveries_before)
-            succ_flags.append(success)
-            loss_val = getattr(agent, "last_loss", None)
-            with torch.no_grad():
-                    state_vec = torch.from_numpy(agent.state_to_vector(obs)) \
-                                     .unsqueeze(0) \
-                                     .to(agent.device)           
-                    avg_q = float(agent.q_network(state_vec).mean().item()) 
-
-            # write CSV
-            csv_w.writerow([
-                ep + 1,
-                datetime.datetime.now().isoformat(timespec="seconds"),
-                f"{ep_r:.2f}", ep_len, success,
-                f"{agent.epsilon:.4f}",
-                f"{loss_val:.4f}" if loss_val is not None else "",
-                len(agent.replay_buffer),
-                f"{avg_q:.3f}",                     
-                collisions                          
-            ])
-            csv_f.flush()
-
-            # -------- static log every LOG_EVERY episodes ----------
-            if (ep + 1) % LOG_EVERY == 0 or ep == 0:
-                window = slice(-LOG_EVERY, None)
-                succ_cnt = int(sum(succ_flags[window]))
-                avg_r    = np.mean(rewards[window])
-                avg_len  = np.mean(lengths[window])
-
-                tqdm.write(
-                    f"[{ep+1:>4d}/{args.episodes}] "
-                    f"avg_R={avg_r:7.1f} | avg_len={avg_len:4.0f} "
-                    f"succ={succ_cnt}/{len(succ_flags[window])} "
-                    f"eps={agent.epsilon:.3f}"
-                )
-
-            obs = env.reset()
-
-    # ------------------------------------------------------------------ #
-    #  Save model & curves
-    # ------------------------------------------------------------------ #
-    out_dir = Path("trained_model")
-    agent.save(out_dir)
-    print(f"Model saved to {out_dir/'dqn_model.pth'}")
-    
-    plt.figure(figsize=(10, 4))
-    plt.subplot(1, 2, 1); plt.plot(rewards); plt.title("Episode Reward")
-    plt.subplot(1, 2, 2); plt.plot(lengths);  plt.title("Episode Length")
-    plt.tight_layout()
-    plt.savefig(f"training_progress_{run_id}.png")   # ← timestamped filename
-    # plt.show()   # optional: only works in GUI-capable environments
-    plt.close()
-    
-    csv_f.close()
-    env.close()
-
-# ---------------------------------------------------------------------- #
-if __name__ == "__main__":
-=======
 from argparse import ArgumentParser
 from pathlib import Path
 import random, datetime, csv
@@ -375,5 +184,4 @@
 
 # ---------------------------------------------------------------------- #
 if __name__ == "__main__":
->>>>>>> 3e3742c9
     main()